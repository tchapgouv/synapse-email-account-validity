# -*- coding: utf-8 -*-
# Copyright 2021 The Matrix.org Foundation C.I.C.
#
# Licensed under the Apache License, Version 2.0 (the "License");
# you may not use this file except in compliance with the License.
# You may obtain a copy of the License at
#
#     http://www.apache.org/licenses/LICENSE-2.0
#
# Unless required by applicable law or agreed to in writing, software
# distributed under the License is distributed on an "AS IS" BASIS,
# WITHOUT WARRANTIES OR CONDITIONS OF ANY KIND, either express or implied.
# See the License for the specific language governing permissions and
# limitations under the License.

import asyncio
import time

# From Python 3.8 onwards, aiounittest.AsyncTestCase can be replaced by
# unittest.IsolatedAsyncioTestCase, so we'll be able to get rid of this dependency when
# we stop supporting Python < 3.8 in Synapse.
import aiounittest

from synapse.module_api import LoggingTransaction
from synapse.module_api.errors import SynapseError

from email_account_validity._utils import LONG_TOKEN_REGEX, SHORT_TOKEN_REGEX, TokenFormat, parse_duration
from tests import create_account_validity_module


class AccountValidityHooksTestCase(aiounittest.AsyncTestCase):
    async def test_user_expired(self):
        user_id = "@izzy:test"
        module = await create_account_validity_module()

        now_ms = int(time.time() * 1000)
        one_hour_ahead = now_ms + 3600000
        one_hour_ago = now_ms - 3600000

        # Test that, if the user isn't known, the module says it can't determine whether
        # they've expired.
        expired = await module.is_user_expired(user_id=user_id)

        self.assertIsNone(expired)

        # Test that, if the user has an expiration timestamp that's ahead of now, the
        # module says it can determine that they haven't expired.
        await module.renew_account_for_user(
            user_id=user_id,
            expiration_ts=one_hour_ahead,
        )

        expired = await module.is_user_expired(user_id=user_id)
        self.assertFalse(expired)

        # Test that, if the user has an expiration timestamp that's passed, the module
        # says it can determine that they have expired.
        await module.renew_account_for_user(
            user_id=user_id,
            expiration_ts=one_hour_ago,
        )

        expired = await module.is_user_expired(user_id=user_id)
        self.assertTrue(expired)

    async def test_on_user_registration(self):
        user_id = "@izzy:test"
        module = await create_account_validity_module()

        # Test that the user doesn't have an expiration date in the database. This acts
        # as a safeguard against old databases, and also adds an entry to the cache for
        # get_expiration_ts_for_user so we're sure later in the test that we've correctly
        # invalidated it.
        expiration_ts = await module._store.get_expiration_ts_for_user(user_id)

        self.assertIsNone(expiration_ts)

        # Call the registration hook and test that the user now has an expiration
        # timestamp that's ahead of now.
        await module.on_user_registration(user_id)

        expiration_ts = await module._store.get_expiration_ts_for_user(user_id)
        now_ms = int(time.time() * 1000)

        self.assertIsInstance(expiration_ts, int)
        self.assertGreater(expiration_ts, now_ms)


class AccountValidityEmailTestCase(aiounittest.AsyncTestCase):
    async def test_send_email(self):
        user_id = "@izzy:test"
        module = await create_account_validity_module()

        # Set the side effect of get_threepids_for_user so that it returns a threepid on
        # the first call and an empty list on the second call.

        threepids = [{
            "medium": "email",
            "address": "izzy@test",
        }]

        async def get_threepids(user_id):
            return threepids

        module._api.get_threepids_for_user.side_effect = get_threepids

        # Test that trying to send an email to an unknown user doesn't result in an email
        # being sent.
        try:
            await module.send_renewal_email_to_user(user_id)
        except SynapseError:
            pass

        self.assertEqual(module._api.send_mail.call_count, 0)

        await module._store.set_expiration_date_for_user(user_id)

        def check_email_status_account_validity(txn: LoggingTransaction):
            txn.execute(
                """
                SELECT eav.user_id, eav.expiration_ts_ms
                FROM email_account_validity eav 
                JOIN email_status_account_validity esav 
                ON eav.user_id = esav.user_id AND esav.email_sent = false
                """,
                ()
            )
            return txn.fetchall()
        email_status_users = await module._store._api.run_db_interaction("", check_email_status_account_validity, )
        self.assertEqual(3, len(email_status_users))

        # Test that trying to send an email to a known user that has an email address
        # attached to their account results in an email being sent
        await module.send_renewal_email_to_user(user_id)
        self.assertEqual(module._api.send_mail.call_count, 1)
        email_status_users = await module._store._api.run_db_interaction("", check_email_status_account_validity, )
        self.assertEqual(2, len(email_status_users))

        # Test that the email content contains a link; we haven't set send_links in the
        # module's config so its value should be the default (which is True).
        _, kwargs = module._api.send_mail.call_args
        path = "_synapse/client/email_account_validity/renew"
        self.assertNotEqual(kwargs["html"].find(path), -1)
        self.assertNotEqual(kwargs["text"].find(path), -1)

        # Test that trying to send an email to a known use that has no email address
        # attached to their account results in no email being sent.
        threepids = []
        await module.send_renewal_email_to_user(user_id)
        self.assertEqual(module._api.send_mail.call_count, 1)

    async def test_renewal_token(self):
        user_id = "@izzy:test"
        module = await create_account_validity_module()

        # Insert a row with an expiration timestamp and a renewal token for this user.
        await module._store.set_expiration_date_for_user(user_id)
        await module.generate_unauthenticated_renewal_token(user_id)

        # Retrieve the expiration timestamp and renewal token and check that they're in
        # the right format.
        old_expiration_ts = await module._store.get_expiration_ts_for_user(user_id)
        self.assertIsInstance(old_expiration_ts, int)

        renewal_token = await module._store.get_renewal_token_for_user(
            user_id,
            TokenFormat.LONG,
        )
        self.assertIsInstance(renewal_token, str)
        self.assertGreater(len(renewal_token), 0)
        self.assertTrue(LONG_TOKEN_REGEX.match(renewal_token))

        # Sleep a bit so the new expiration timestamp isn't likely to be equal to the
        # previous one.
        await asyncio.sleep(0.5)

        # Renew the account once with the token and test that the token is marked as
        # valid and the expiration timestamp has been updated.
        (
            token_valid,
            token_stale,
            new_expiration_ts,
        ) = await module.renew_account(renewal_token)

        self.assertTrue(token_valid)
        self.assertFalse(token_stale)
        self.assertGreater(new_expiration_ts, old_expiration_ts)

        # Renew the account a second time with the same token and test that, this time,
        # the token is marked as stale, and the expiration timestamp hasn't changed.
        (
            token_valid,
            token_stale,
            new_new_expiration_ts,
        ) = await module.renew_account(renewal_token)

        self.assertFalse(token_valid)
        self.assertTrue(token_stale)
        self.assertEqual(new_expiration_ts, new_new_expiration_ts)

        # Test that a fake token is marked as neither valid nor stale.
        (
            token_valid,
            token_stale,
            expiration_ts,
        ) = await module.renew_account("fake_token")

        self.assertFalse(token_valid)
        self.assertFalse(token_stale)
        self.assertEqual(expiration_ts, 0)

    async def test_duplicate_token(self):
        user_id_1 = "@izzy1:test"
        user_id_2 = "@izzy2:test"
        token = "sometoken"

        module = await create_account_validity_module()

        # Insert both users in the table.
        await module._store.set_expiration_date_for_user(user_id_1)
        await module._store.set_expiration_date_for_user(user_id_2)

        # Set the renewal token.
        await module._store.set_renewal_token_for_user(user_id_1, token, TokenFormat.LONG)

        # Try to set the same renewal token for another user.
        exception = None
        try:
            await module._store.set_renewal_token_for_user(
                user_id_2, token, TokenFormat.LONG,
            )
        except SynapseError as e:
            exception = e

        # Check that an exception was raised and that it's the one we're expecting.
        self.assertIsInstance(exception, SynapseError)
        self.assertEqual(exception.code, 500)

    async def test_send_link_false(self):
        user_id = "@izzy:test"
        # Create a module with a configuration forbidding it to send links via email.
        module = await create_account_validity_module({"send_links": False})

        async def get_threepids(user_id):
            return [{
                "medium": "email",
                "address": "izzy@test",
            }]

        module._api.get_threepids_for_user.side_effect = get_threepids
        await module._store.set_expiration_date_for_user(user_id)

        # Test that, when an email is sent, it doesn't include a link. We do this by
        # searching the email's content for the path for renewal requests.
        await module.send_renewal_email_to_user(user_id)
        self.assertEqual(module._api.send_mail.call_count, 1)

        _, kwargs = module._api.send_mail.call_args
        path = "_synapse/client/email_account_validity/renew"
        self.assertEqual(kwargs["html"].find(path), -1, kwargs["text"])
        self.assertEqual(kwargs["text"].find(path), -1, kwargs["text"])

        # Check that the renewal token is in the right format. It should be a 8 digit
        # long string.
        token = await module._store.get_renewal_token_for_user(user_id, TokenFormat.SHORT)
        self.assertIsInstance(token, str)
        self.assertTrue(SHORT_TOKEN_REGEX.match(token))

    async def test_create_and_populate_table(self):
        def create_user_table(txn: LoggingTransaction):
            txn.execute(
                """
                CREATE TABLE IF NOT EXISTS users(
                name TEXT,
                password_hash TEXT,
                creation_ts BIGINT UNSIGNED,
                admin BOOL DEFAULT 0 NOT NULL,
                UNIQUE(name)
                );
                """,
                (),
            )
            txn.execute(
                """
                INSERT INTO users VALUES (
                    "@jane.doe-synapse.org:dev01.synapse.org",
                    "$2b$12$58YVjKsB58DM.YFChWQM8uP0x3rh1iaKDNSPl3Jv34LGqwn7tIure",
                    1700823133,
                    0
                );
                """,
                (),
            )
            txn.execute(
                """
                INSERT INTO users VALUES (
                    "@john.doe-synapse.org:dev01.synapse.org",
                    "$2b$12$58YVjKsB58DM.YFChWQM8uP0x3rh1iaKDNSPl3Jv34LGqwn7tIure",
                    1700823160,
                    0
                );
                """,
                (),
            )
            txn.execute(
                """
                CREATE TABLE account_validity (
                    user_id text NOT NULL,
                    expiration_ts_ms bigint NOT NULL,
                    email_sent boolean NOT NULL,
                    renewal_token text,
                    token_used_ts_ms bigint
                );
                """,
                (),
            )

        populate_users = True
        module = await create_account_validity_module()
        await module._store._api.run_db_interaction("create_user_table", create_user_table, )

        await module._store.create_and_populate_table(populate_users)

<<<<<<< HEAD
        # res = await module._store._api.run_db_interaction(
        #         "", "SELECT user_id FROM email_account_validity"
        #     )
        #
        # self.assertEqual(0, len(res))

    async def test_calculate_days_until_expiration(self):

        module = await create_account_validity_module()
        # Set the current time to 1 day before the expiration time
        expiration_ts = int(time.time() * 1000) + (86400 * 1000)
        self.assertEqual(module.calculate_days_until_expiration(expiration_ts), 1)

        # Set the current time to 2 days after the expiration time
        expiration_ts = int(time.time() * 1000) - (86400 * 2 * 1000)
        self.assertEqual(module.calculate_days_until_expiration(expiration_ts), 0)

        # Set the current time to exactly the expiration time
        expiration_ts = int(time.time() * 1000)
        self.assertEqual(module.calculate_days_until_expiration(expiration_ts), 0)

        # Set the expiration time to 0, which should result in 0 days until expiration
        expiration_ts = 0
        self.assertEqual(module.calculate_days_until_expiration(expiration_ts), 0)

        # Set the expiration time to a negative value, which should result in 0 days until expiration
        expiration_ts = -1000
        self.assertEqual(module.calculate_days_until_expiration(expiration_ts), 0)
=======
        def check_email_account_validity(txn: LoggingTransaction):
            txn.execute("SELECT user_id FROM email_account_validity", ())
            return txn.fetchall()

        def check_email_status_account_validity(txn: LoggingTransaction):
            txn.execute("SELECT user_id FROM email_status_account_validity", ())
            return txn.fetchall()

        res = await module._store._api.run_db_interaction("", check_email_account_validity, )
        self.assertEqual(2, len(res))

        res = await module._store._api.run_db_interaction("", check_email_status_account_validity, )
        self.assertEqual(6, len(res))

    async def test_get_users_expiring_soon(self):
        module = await create_account_validity_module()
        now_ms = int(time.time() * 1000)

        user_id = "@izzy:test"
        user_id_date = now_ms + (6 * 24 * 60 * 60 * 1000)  # 6 days ahead
        await module.renew_account_for_user(
            user_id=user_id,
            expiration_ts=user_id_date,
        )
        user_id2 = "@joe:test"
        user_id_date2 = now_ms + (14 * 24 * 60 * 60 * 1000)  # 14 days ahead
        await module.renew_account_for_user(
            user_id=user_id2,
            expiration_ts=user_id_date2,
        )
        user_id3 = "@albert:test"
        user_id_date3 = now_ms + (60 * 24 * 60 * 60 * 1000)  # 60 days ahead
        await module.renew_account_for_user(
            user_id=user_id3,
            expiration_ts=user_id_date3,
        )

        expiring_users = await module._store.get_users_expiring_soon()

        self.assertEqual(2, len(expiring_users))

    async def test_send_renewal_email(self):
        # conf :
        # "period": "6w",
        # "send_renewal_email_at": ["30d", "2w", "1w"],
        module = await create_account_validity_module()
        now_ms = int(time.time() * 1000)

        threepids = {
            "@izzy:test": [{
                "medium": "email",
                "address": "izzy@test",
            }],
            "@joe:test": [{
                "medium": "email",
                "address": "joe@test",
            }],
            "@albert:test": [{
                "medium": "email",
                "address": "albert@test",
            }],
        }

        async def get_threepids(user_id):
            return threepids[user_id]

        module._api.get_threepids_for_user.side_effect = get_threepids

        user_id1 = "@izzy:test"
        user_id_date1 = now_ms + (6 * 24 * 60 * 60 * 1000)  # will expire 6 days
        await module.renew_account_for_user(
            user_id=user_id1,
            expiration_ts=user_id_date1,
        )
        user_id2 = "@joe:test"
        user_id_date2 = now_ms + (14 * 24 * 60 * 60 * 1000)  # will expire 14 days
        await module.renew_account_for_user(
            user_id=user_id2,
            expiration_ts=user_id_date2,
        )
        user_id3 = "@albert:test"
        user_id_date3 = now_ms + (60 * 24 * 60 * 60 * 1000)  # will expire 60 days
        await module.renew_account_for_user(
            user_id=user_id3,
            expiration_ts=user_id_date3,
        )

        # user_1 and user_id2 are the users that will expire soon : period 30d
        expiring_users = await module._store.get_users_expiring_soon()
        self.assertEqual(2, len(expiring_users))
        user_1 = expiring_users[0]
        self.assertEqual(user_id1, user_1[0])
        self.assertEqual(user_id_date1, user_1[1])
        self.assertEqual(parse_duration("30d"), user_1[2])
        user_2 = expiring_users[1]
        self.assertEqual(user_id2, user_2[0])
        self.assertEqual(user_id_date2, user_2[1])
        self.assertEqual(parse_duration("30d"), user_2[2])

        # should send a first renewal mail to 2 users : user_1 and user_id2 for period 30d
        await module._send_renewal_emails()

        # after first renewal email is sent, user_1 and user_id2 are the users that will expire soon : period 2 weeks
        expiring_users = await module._store.get_users_expiring_soon()
        self.assertEqual(2, len(expiring_users))
        user_1 = expiring_users[0]
        self.assertEqual(user_id1, user_1[0])
        self.assertEqual(user_id_date1, user_1[1])
        self.assertEqual(parse_duration("2w"), user_1[2])
        user_2 = expiring_users[1]
        self.assertEqual(user_id2, user_2[0])
        self.assertEqual(user_id_date2, user_2[1])
        self.assertEqual(parse_duration("2w"), user_2[2])

        # should send a second renewal mail to 2 users : user_1 and user_id2 for period 2 weeks
        await module._send_renewal_emails()

        # after second renewal email is sent, user_1 is the user that will expire soon : period 1 week
        expiring_users = await module._store.get_users_expiring_soon()
        self.assertEqual(1, len(expiring_users))
        user_1 = expiring_users[0]
        self.assertEqual(user_id1, user_1[0])
        self.assertEqual(user_id_date1, user_1[1])
        self.assertEqual(parse_duration("1w"), user_1[2])

        # should send a third renewal mail to user_1 for period 1 week
        await module._send_renewal_emails()

        # after third renewal email is sent, no user should remain as all email have been sent
        expiring_users = await module._store.get_users_expiring_soon()
        self.assertEqual(0, len(expiring_users))
>>>>>>> 100de179
<|MERGE_RESOLUTION|>--- conflicted
+++ resolved
@@ -321,36 +321,6 @@
 
         await module._store.create_and_populate_table(populate_users)
 
-<<<<<<< HEAD
-        # res = await module._store._api.run_db_interaction(
-        #         "", "SELECT user_id FROM email_account_validity"
-        #     )
-        #
-        # self.assertEqual(0, len(res))
-
-    async def test_calculate_days_until_expiration(self):
-
-        module = await create_account_validity_module()
-        # Set the current time to 1 day before the expiration time
-        expiration_ts = int(time.time() * 1000) + (86400 * 1000)
-        self.assertEqual(module.calculate_days_until_expiration(expiration_ts), 1)
-
-        # Set the current time to 2 days after the expiration time
-        expiration_ts = int(time.time() * 1000) - (86400 * 2 * 1000)
-        self.assertEqual(module.calculate_days_until_expiration(expiration_ts), 0)
-
-        # Set the current time to exactly the expiration time
-        expiration_ts = int(time.time() * 1000)
-        self.assertEqual(module.calculate_days_until_expiration(expiration_ts), 0)
-
-        # Set the expiration time to 0, which should result in 0 days until expiration
-        expiration_ts = 0
-        self.assertEqual(module.calculate_days_until_expiration(expiration_ts), 0)
-
-        # Set the expiration time to a negative value, which should result in 0 days until expiration
-        expiration_ts = -1000
-        self.assertEqual(module.calculate_days_until_expiration(expiration_ts), 0)
-=======
         def check_email_account_validity(txn: LoggingTransaction):
             txn.execute("SELECT user_id FROM email_account_validity", ())
             return txn.fetchall()
@@ -482,4 +452,26 @@
         # after third renewal email is sent, no user should remain as all email have been sent
         expiring_users = await module._store.get_users_expiring_soon()
         self.assertEqual(0, len(expiring_users))
->>>>>>> 100de179
+        
+    async def test_calculate_days_until_expiration(self):
+
+        module = await create_account_validity_module()
+        # Set the current time to 1 day before the expiration time
+        expiration_ts = int(time.time() * 1000) + (86400 * 1000)
+        self.assertEqual(module.calculate_days_until_expiration(expiration_ts), 1)
+
+        # Set the current time to 2 days after the expiration time
+        expiration_ts = int(time.time() * 1000) - (86400 * 2 * 1000)
+        self.assertEqual(module.calculate_days_until_expiration(expiration_ts), 0)
+
+        # Set the current time to exactly the expiration time
+        expiration_ts = int(time.time() * 1000)
+        self.assertEqual(module.calculate_days_until_expiration(expiration_ts), 0)
+
+        # Set the expiration time to 0, which should result in 0 days until expiration
+        expiration_ts = 0
+        self.assertEqual(module.calculate_days_until_expiration(expiration_ts), 0)
+
+        # Set the expiration time to a negative value, which should result in 0 days until expiration
+        expiration_ts = -1000
+        self.assertEqual(module.calculate_days_until_expiration(expiration_ts), 0)